import { Application, Container, Filter, GpuProgram, Graphics, Rectangle, UniformGroup } from 'pixi.js'

export type TimeScale = 'hour' | 'day' | 'week' | 'month'

function hexToRgb01(hex: number): { r: number; g: number; b: number } {
    const r = ((hex >> 16) & 0xff) / 255
    const g = ((hex >> 8) & 0xff) / 255
    const b = (hex & 0xff) / 255
    return { r, g, b }
}

/**
 * GPU-based infinite vertical grid using a full-screen quad + fragment shader.
 * The shader computes world-space X (days) and uses modulo arithmetic to draw lines.
 */
export class GpuTimeGrid {
    container: Container
    private quad: Graphics
    private filter: Filter

    constructor(app: Application) {
        this.container = new Container()
        this.container.eventMode = 'none'

        // Full-screen quad to define filter area
        this.quad = new Graphics()
        this.container.addChild(this.quad)

        const wgsl = `
struct GlobalFilterUniforms {
  uInputSize:vec4<f32>,
  uInputPixel:vec4<f32>,
  uInputClamp:vec4<f32>,
  uOutputFrame:vec4<f32>,
  uGlobalFrame:vec4<f32>,
  uOutputTexture:vec4<f32>,
};

@group(0) @binding(0) var<uniform> gfu: GlobalFilterUniforms;
@group(0) @binding(1) var uTexture: texture_2d<f32>;
@group(0) @binding(2) var uSampler : sampler;

struct GridUniforms {
  uScreenWidth: f32,
  uScreenHeight: f32,
  uLeftMarginPx: f32,
  uViewportXDays: f32,
  uDayWidthPx: f32,
  uMinorStepDays: f32,
  uMajorStepDays: f32,
  uMinorR: f32, uMinorG: f32, uMinorB: f32, uMinorA: f32,
  uMajorR: f32, uMajorG: f32, uMajorB: f32, uMajorA: f32,
  uMinorHalfWidthPx: f32,
  uMajorHalfWidthPx: f32,
  uScaleType: f32,
  uBaseDow: f32,
  uWeekendAlpha: f32,
  uGlobalAlpha: f32,
};

@group(1) @binding(0) var<uniform> grid : GridUniforms;

struct VSOutput {
  @builtin(position) position: vec4<f32>,
  @location(0) uv : vec2<f32>,
};

fn filterVertexPosition(aPosition:vec2<f32>) -> vec4<f32>
{
    var position = aPosition * gfu.uOutputFrame.zw + gfu.uOutputFrame.xy;
    position.x = position.x * (2.0 / gfu.uOutputTexture.x) - 1.0;
    position.y = position.y * (2.0*gfu.uOutputTexture.z / gfu.uOutputTexture.y) - gfu.uOutputTexture.z;
    return vec4<f32>(position, 0.0, 1.0);
}

fn filterTextureCoord(aPosition:vec2<f32>) -> vec2<f32>
{
    return aPosition * (gfu.uOutputFrame.zw * gfu.uInputSize.zw);
}

@vertex
fn mainVertex(
  @location(0) aPosition : vec2<f32>,
) -> VSOutput {
  return VSOutput(
    filterVertexPosition(aPosition),
    filterTextureCoord(aPosition)
  );
}

fn fractf(x: f32) -> f32 { return x - floor(x); }

fn lineCoverage(distPx: f32, halfWidthPx: f32) -> f32 {
  let aa = 0.75;
  return 1.0 - smoothstep(halfWidthPx - aa, halfWidthPx + aa, distPx);
}

@fragment
fn mainFragment(@location(0) uv: vec2<f32>, @builtin(position) position: vec4<f32>) -> @location(0) vec4<f32> {
  let screenX = position.x;
  // Convert to world space days: subtract left margin and divide by day width
  let worldPxX = screenX - grid.uLeftMarginPx;
  let worldDaysX = grid.uViewportXDays + (worldPxX / max(grid.uDayWidthPx, 0.0001));

  let qMinor = worldDaysX / max(grid.uMinorStepDays, 0.000001);
  let qMajor = worldDaysX / max(grid.uMajorStepDays, 0.000001);
  let tMinor = fractf(qMinor);
  let tMajor = fractf(qMajor);

  let distMinorPx = min(tMinor, 1.0 - tMinor) * (grid.uMinorStepDays * grid.uDayWidthPx);
  let distMajorPx = min(tMajor, 1.0 - tMajor) * (grid.uMajorStepDays * grid.uDayWidthPx);

  let covMinor = lineCoverage(distMinorPx, grid.uMinorHalfWidthPx);
  let covMajor = lineCoverage(distMajorPx, grid.uMajorHalfWidthPx);

  let minorColor = vec4<f32>(grid.uMinorR, grid.uMinorG, grid.uMinorB, grid.uMinorA);
  let majorColor = vec4<f32>(grid.uMajorR, grid.uMajorG, grid.uMajorB, grid.uMajorA);

  let wMajor = covMajor;
  let wMinor = max(0.0, covMinor * (1.0 - wMajor));
  let majorStrength = wMajor * majorColor.a;
  let minorStrength = wMinor * minorColor.a;
  let rgb = majorColor.rgb * majorStrength + minorColor.rgb * minorStrength;
  var color = vec4<f32>(rgb, clamp(majorStrength + minorStrength, 0.0, 1.0));

<<<<<<< HEAD
  // Weekend tint active for day (1.0) and hour (0.0) scales
  if (grid.uWeekendAlpha > 0.0 && (abs(grid.uScaleType - 1.0) < 0.5 || abs(grid.uScaleType - 0.0) < 0.5)) {
=======
  if (grid.uWeekendAlpha > 0.0 && abs(grid.uScaleType - 1.0) < 0.5) {
>>>>>>> 7b29d526
    let dayIndex = floor(worldDaysX);
    let dowi: i32 = (i32(grid.uBaseDow) + i32(dayIndex)) % 7;
    let dow: f32 = f32(dowi);
    if (abs(dow - 0.0) < 0.5 || abs(dow - 6.0) < 0.5) {
      let a = clamp(grid.uWeekendAlpha, 0.0, 1.0);
      let newRgb = color.rgb * (1.0 - a) + vec3<f32>(1.0, 1.0, 1.0) * a;
      color = vec4<f32>(newRgb, color.a);
    }
  }

  return color * grid.uGlobalAlpha;
}
        `

        this.filter = new Filter({
            gpuProgram: GpuProgram.from({
                vertex: { source: wgsl, entryPoint: 'mainVertex' },
                fragment: { source: wgsl, entryPoint: 'mainFragment' }
            }),
            resources: {
                grid: new UniformGroup({
                    // Screen
                    uScreenWidth: { value: 0, type: 'f32' },
                    uScreenHeight: { value: 0, type: 'f32' },
                    // Timeline
                    uLeftMarginPx: { value: 0, type: 'f32' },
                    uViewportXDays: { value: 0, type: 'f32' },
                    uDayWidthPx: { value: 60, type: 'f32' },
                    // Steps
                    uMinorStepDays: { value: 1.0, type: 'f32' },
                    uMajorStepDays: { value: 7.0, type: 'f32' },
                    // Colors
                    uMinorR: { value: 1.0, type: 'f32' },
                    uMinorG: { value: 1.0, type: 'f32' },
                    uMinorB: { value: 1.0, type: 'f32' },
                    uMinorA: { value: 0.01, type: 'f32' },
                    uMajorR: { value: 1.0, type: 'f32' },
                    uMajorG: { value: 1.0, type: 'f32' },
                    uMajorB: { value: 1.0, type: 'f32' },
                    uMajorA: { value: 0.03, type: 'f32' },
                    // Widths
                    uMinorHalfWidthPx: { value: 0.5, type: 'f32' },
                    uMajorHalfWidthPx: { value: 1.0, type: 'f32' },
                    // Scale selector
                    uScaleType: { value: 1.0, type: 'f32' },
                    // Weekend
                    uBaseDow: { value: 0.0, type: 'f32' },
                    uWeekendAlpha: { value: 0.0, type: 'f32' },
                    // Global alpha
                    uGlobalAlpha: { value: 1.0, type: 'f32' },
                })
            }
        })

            // Apply filter to the container
            ; (this.container as any).filters = [this.filter]

        // Initialize quad to current screen
        this.setSize(app.screen.width, app.screen.height)
    }

    setSize(width: number, height: number): void {
        this.quad.clear()
        this.quad.rect(0, 0, width, height)
        // Transparent fill just to define geometry/bounds for the filter
        this.quad.fill({ color: 0x000000, alpha: 0 })
            // Ensure filter is applied across the screen area
            ; (this.container as any).filterArea = new Rectangle(0, 0, width, height)
    }

    updateUniforms(input: {
        screenWidth: number
        screenHeight: number
        leftMarginPx: number
        viewportXDays: number
        dayWidthPx: number
        minorStepDays: number
        majorStepDays: number
        minorColor: number
        majorColor: number
        minorAlpha: number
        majorAlpha: number
        minorLineWidthPx: number
        majorLineWidthPx: number
        scaleType: TimeScale
        baseDow: number
        weekendAlpha: number
        globalAlpha: number
    }): void {
        const uniforms = (this.filter.resources as any).grid.uniforms
        uniforms.uScreenWidth = input.screenWidth
        uniforms.uScreenHeight = input.screenHeight
        uniforms.uLeftMarginPx = input.leftMarginPx
        uniforms.uViewportXDays = input.viewportXDays
        uniforms.uDayWidthPx = input.dayWidthPx

        uniforms.uMinorStepDays = input.minorStepDays
        uniforms.uMajorStepDays = input.majorStepDays

        const mi = hexToRgb01(input.minorColor)
        const ma = hexToRgb01(input.majorColor)
        uniforms.uMinorR = mi.r
        uniforms.uMinorG = mi.g
        uniforms.uMinorB = mi.b
        uniforms.uMinorA = input.minorAlpha
        uniforms.uMajorR = ma.r
        uniforms.uMajorG = ma.g
        uniforms.uMajorB = ma.b
        uniforms.uMajorA = input.majorAlpha

        uniforms.uMinorHalfWidthPx = Math.max(0.25, input.minorLineWidthPx * 0.5)
        uniforms.uMajorHalfWidthPx = Math.max(0.25, input.majorLineWidthPx * 0.5)

        uniforms.uScaleType = input.scaleType === 'hour' ? 0.0 : input.scaleType === 'day' ? 1.0 : input.scaleType === 'week' ? 2.0 : 3.0
        uniforms.uBaseDow = input.baseDow
        uniforms.uWeekendAlpha = input.weekendAlpha
        uniforms.uGlobalAlpha = input.globalAlpha
    }
}

export function createGpuTimeGrid(app: Application): GpuTimeGrid {
    return new GpuTimeGrid(app)
}

<|MERGE_RESOLUTION|>--- conflicted
+++ resolved
@@ -1,3 +1,4 @@
+import { Application, Container, Filter, GpuProgram, Graphics, Rectangle, UniformGroup } from 'pixi.js'
 import { Application, Container, Filter, GpuProgram, Graphics, Rectangle, UniformGroup } from 'pixi.js'
 
 export type TimeScale = 'hour' | 'day' | 'week' | 'month'
@@ -94,104 +95,200 @@
   let aa = 0.75;
   return 1.0 - smoothstep(halfWidthPx - aa, halfWidthPx + aa, distPx);
 }
-
+        const wgsl = `
+struct GlobalFilterUniforms {
+            uInputSize: vec4<f32>,
+                uInputPixel: vec4<f32>,
+                    uInputClamp: vec4<f32>,
+                        uOutputFrame: vec4<f32>,
+                            uGlobalFrame: vec4<f32>,
+                                uOutputTexture: vec4<f32>,
+};
+
+        @group(0) @binding(0) var<uniform>gfu: GlobalFilterUniforms;
+        @group(0) @binding(1) var uTexture: texture_2d<f32>;
+        @group(0) @binding(2) var uSampler: sampler;
+
+struct GridUniforms {
+            uScreenWidth: f32,
+                uScreenHeight: f32,
+                    uLeftMarginPx: f32,
+                        uViewportXDays: f32,
+                            uDayWidthPx: f32,
+                                uMinorStepDays: f32,
+                                    uMajorStepDays: f32,
+                                        uMinorR: f32, uMinorG: f32, uMinorB: f32, uMinorA: f32,
+                                            uMajorR: f32, uMajorG: f32, uMajorB: f32, uMajorA: f32,
+                                                uMinorHalfWidthPx: f32,
+                                                    uMajorHalfWidthPx: f32,
+                                                        uScaleType: f32,
+                                                            uBaseDow: f32,
+                                                                uWeekendAlpha: f32,
+                                                                    uGlobalAlpha: f32,
+};
+
+        @group(1) @binding(0) var<uniform>grid : GridUniforms;
+
+struct VSOutput {
+            @builtin(position) position: vec4<f32>,
+                @location(0) uv: vec2<f32>,
+};
+
+fn filterVertexPosition(aPosition: vec2<f32>) -> vec4<f32>
+        {
+            var position = aPosition * gfu.uOutputFrame.zw + gfu.uOutputFrame.xy;
+            position.x = position.x * (2.0 / gfu.uOutputTexture.x) - 1.0;
+            position.y = position.y * (2.0 * gfu.uOutputTexture.z / gfu.uOutputTexture.y) - gfu.uOutputTexture.z;
+            return vec4<f32>(position, 0.0, 1.0);
+        }
+
+fn filterTextureCoord(aPosition: vec2<f32>) -> vec2<f32>
+        {
+            return aPosition * (gfu.uOutputFrame.zw * gfu.uInputSize.zw);
+        }
+
+        @vertex
+fn mainVertex(
+            @location(0) aPosition : vec2<f32>,
+        ) -> VSOutput {
+            return VSOutput(
+                filterVertexPosition(aPosition),
+                filterTextureCoord(aPosition)
+            );
+        }
+
+fn fractf(x: f32) -> f32 { return x - floor(x); }
+
+fn lineCoverage(distPx: f32, halfWidthPx: f32) -> f32 {
+            let aa = 0.75;
+            return 1.0 - smoothstep(halfWidthPx - aa, halfWidthPx + aa, distPx);
+        }
+
+        @fragment
+fn mainFragment(@location(0) uv: vec2<f32>, @builtin(position) position: vec4<f32>) -> @location(0) vec4 < f32 > {
+            let screenX = position.x;
+            // Convert to world space days: subtract left margin and divide by day width
+            let worldPxX = screenX - grid.uLeftMarginPx;
+            let worldDaysX = grid.uViewportXDays + (worldPxX / max(grid.uDayWidthPx, 0.0001));
 @fragment
-fn mainFragment(@location(0) uv: vec2<f32>, @builtin(position) position: vec4<f32>) -> @location(0) vec4<f32> {
-  let screenX = position.x;
-  // Convert to world space days: subtract left margin and divide by day width
-  let worldPxX = screenX - grid.uLeftMarginPx;
-  let worldDaysX = grid.uViewportXDays + (worldPxX / max(grid.uDayWidthPx, 0.0001));
-
-  let qMinor = worldDaysX / max(grid.uMinorStepDays, 0.000001);
-  let qMajor = worldDaysX / max(grid.uMajorStepDays, 0.000001);
-  let tMinor = fractf(qMinor);
-  let tMajor = fractf(qMajor);
-
-  let distMinorPx = min(tMinor, 1.0 - tMinor) * (grid.uMinorStepDays * grid.uDayWidthPx);
-  let distMajorPx = min(tMajor, 1.0 - tMajor) * (grid.uMajorStepDays * grid.uDayWidthPx);
-
-  let covMinor = lineCoverage(distMinorPx, grid.uMinorHalfWidthPx);
-  let covMajor = lineCoverage(distMajorPx, grid.uMajorHalfWidthPx);
-
-  let minorColor = vec4<f32>(grid.uMinorR, grid.uMinorG, grid.uMinorB, grid.uMinorA);
-  let majorColor = vec4<f32>(grid.uMajorR, grid.uMajorG, grid.uMajorB, grid.uMajorA);
-
-  let wMajor = covMajor;
-  let wMinor = max(0.0, covMinor * (1.0 - wMajor));
-  let majorStrength = wMajor * majorColor.a;
-  let minorStrength = wMinor * minorColor.a;
-  let rgb = majorColor.rgb * majorStrength + minorColor.rgb * minorStrength;
-  var color = vec4<f32>(rgb, clamp(majorStrength + minorStrength, 0.0, 1.0));
-
-<<<<<<< HEAD
-  // Weekend tint active for day (1.0) and hour (0.0) scales
-  if (grid.uWeekendAlpha > 0.0 && (abs(grid.uScaleType - 1.0) < 0.5 || abs(grid.uScaleType - 0.0) < 0.5)) {
-=======
-  if (grid.uWeekendAlpha > 0.0 && abs(grid.uScaleType - 1.0) < 0.5) {
->>>>>>> 7b29d526
-    let dayIndex = floor(worldDaysX);
-    let dowi: i32 = (i32(grid.uBaseDow) + i32(dayIndex)) % 7;
-    let dow: f32 = f32(dowi);
-    if (abs(dow - 0.0) < 0.5 || abs(dow - 6.0) < 0.5) {
-      let a = clamp(grid.uWeekendAlpha, 0.0, 1.0);
-      let newRgb = color.rgb * (1.0 - a) + vec3<f32>(1.0, 1.0, 1.0) * a;
-      color = vec4<f32>(newRgb, color.a);
+fn mainFragment(@location(0) uv: vec2<f32>, @builtin(position) position: vec4<f32>) -> @location(0) vec4 < f32 > {
+            let screenX = position.x;
+            // Convert to world space days: subtract left margin and divide by day width
+            let worldPxX = screenX - grid.uLeftMarginPx;
+            let worldDaysX = grid.uViewportXDays + (worldPxX / max(grid.uDayWidthPx, 0.0001));
+
+            let qMinor = worldDaysX / max(grid.uMinorStepDays, 0.000001);
+            let qMajor = worldDaysX / max(grid.uMajorStepDays, 0.000001);
+            let tMinor = fractf(qMinor);
+            let tMajor = fractf(qMajor);
+
+            let distMinorPx = min(tMinor, 1.0 - tMinor) * (grid.uMinorStepDays * grid.uDayWidthPx);
+            let distMajorPx = min(tMajor, 1.0 - tMajor) * (grid.uMajorStepDays * grid.uDayWidthPx);
+            let qMinor = worldDaysX / max(grid.uMinorStepDays, 0.000001);
+            let qMajor = worldDaysX / max(grid.uMajorStepDays, 0.000001);
+            let tMinor = fractf(qMinor);
+            let tMajor = fractf(qMajor);
+
+            let distMinorPx = min(tMinor, 1.0 - tMinor) * (grid.uMinorStepDays * grid.uDayWidthPx);
+            let distMajorPx = min(tMajor, 1.0 - tMajor) * (grid.uMajorStepDays * grid.uDayWidthPx);
+
+            let covMinor = lineCoverage(distMinorPx, grid.uMinorHalfWidthPx);
+            let covMajor = lineCoverage(distMajorPx, grid.uMajorHalfWidthPx);
+            let covMinor = lineCoverage(distMinorPx, grid.uMinorHalfWidthPx);
+            let covMajor = lineCoverage(distMajorPx, grid.uMajorHalfWidthPx);
+
+            let minorColor = vec4<f32>(grid.uMinorR, grid.uMinorG, grid.uMinorB, grid.uMinorA);
+            let majorColor = vec4<f32>(grid.uMajorR, grid.uMajorG, grid.uMajorB, grid.uMajorA);
+            let minorColor = vec4<f32>(grid.uMinorR, grid.uMinorG, grid.uMinorB, grid.uMinorA);
+            let majorColor = vec4<f32>(grid.uMajorR, grid.uMajorG, grid.uMajorB, grid.uMajorA);
+
+            let wMajor = covMajor;
+            let wMinor = max(0.0, covMinor * (1.0 - wMajor));
+            let majorStrength = wMajor * majorColor.a;
+            let minorStrength = wMinor * minorColor.a;
+            let rgb = majorColor.rgb * majorStrength + minorColor.rgb * minorStrength;
+            var color = vec4<f32>(rgb, clamp(majorStrength + minorStrength, 0.0, 1.0));
+            let wMajor = covMajor;
+            let wMinor = max(0.0, covMinor * (1.0 - wMajor));
+            let majorStrength = wMajor * majorColor.a;
+            let minorStrength = wMinor * minorColor.a;
+            let rgb = majorColor.rgb * majorStrength + minorColor.rgb * minorStrength;
+            var color = vec4<f32>(rgb, clamp(majorStrength + minorStrength, 0.0, 1.0));
+
+            // Weekend tint active for day (1.0) and hour (0.0) scales
+            if(grid.uWeekendAlpha > 0.0 && (abs(grid.uScaleType - 1.0) < 0.5 || abs(grid.uScaleType - 0.0) < 0.5)) {
+            let dayIndex = floor(worldDaysX);
+            let dowi: i32 = (i32(grid.uBaseDow) + i32(dayIndex)) % 7;
+            let dow: f32 = f32(dowi);
+            if (abs(dow - 0.0) < 0.5 || abs(dow - 6.0) < 0.5) {
+                let a = clamp(grid.uWeekendAlpha, 0.0, 1.0);
+                let newRgb = color.rgb * (1.0 - a) + vec3<f32>(1.0, 1.0, 1.0) * a;
+                color = vec4<f32>(newRgb, color.a);
+            }
+        }
+
+        return color * grid.uGlobalAlpha;
     }
-  }
-
+        `
   return color * grid.uGlobalAlpha;
 }
         `
 
-        this.filter = new Filter({
-            gpuProgram: GpuProgram.from({
-                vertex: { source: wgsl, entryPoint: 'mainVertex' },
-                fragment: { source: wgsl, entryPoint: 'mainFragment' }
-            }),
-            resources: {
-                grid: new UniformGroup({
-                    // Screen
-                    uScreenWidth: { value: 0, type: 'f32' },
-                    uScreenHeight: { value: 0, type: 'f32' },
-                    // Timeline
-                    uLeftMarginPx: { value: 0, type: 'f32' },
-                    uViewportXDays: { value: 0, type: 'f32' },
-                    uDayWidthPx: { value: 60, type: 'f32' },
-                    // Steps
-                    uMinorStepDays: { value: 1.0, type: 'f32' },
-                    uMajorStepDays: { value: 7.0, type: 'f32' },
-                    // Colors
-                    uMinorR: { value: 1.0, type: 'f32' },
-                    uMinorG: { value: 1.0, type: 'f32' },
-                    uMinorB: { value: 1.0, type: 'f32' },
-                    uMinorA: { value: 0.01, type: 'f32' },
-                    uMajorR: { value: 1.0, type: 'f32' },
-                    uMajorG: { value: 1.0, type: 'f32' },
-                    uMajorB: { value: 1.0, type: 'f32' },
-                    uMajorA: { value: 0.03, type: 'f32' },
-                    // Widths
-                    uMinorHalfWidthPx: { value: 0.5, type: 'f32' },
-                    uMajorHalfWidthPx: { value: 1.0, type: 'f32' },
-                    // Scale selector
-                    uScaleType: { value: 1.0, type: 'f32' },
-                    // Weekend
-                    uBaseDow: { value: 0.0, type: 'f32' },
-                    uWeekendAlpha: { value: 0.0, type: 'f32' },
-                    // Global alpha
-                    uGlobalAlpha: { value: 1.0, type: 'f32' },
-                })
-            }
+this.filter = new Filter({
+    gpuProgram: GpuProgram.from({
+        vertex: { source: wgsl, entryPoint: 'mainVertex' },
+        fragment: { source: wgsl, entryPoint: 'mainFragment' }
+    }),
+    gpuProgram: GpuProgram.from({
+        vertex: { source: wgsl, entryPoint: 'mainVertex' },
+        fragment: { source: wgsl, entryPoint: 'mainFragment' }
+    }),
+    resources: {
+        grid: new UniformGroup({
+            grid: new UniformGroup({
+                // Screen
+                uScreenWidth: { value: 0, type: 'f32' },
+                uScreenHeight: { value: 0, type: 'f32' },
+                // Timeline
+                uLeftMarginPx: { value: 0, type: 'f32' },
+                uViewportXDays: { value: 0, type: 'f32' },
+                uDayWidthPx: { value: 60, type: 'f32' },
+                // Steps
+                uMinorStepDays: { value: 1.0, type: 'f32' },
+                uMajorStepDays: { value: 7.0, type: 'f32' },
+                // Colors
+                uMinorR: { value: 1.0, type: 'f32' },
+                uMinorG: { value: 1.0, type: 'f32' },
+                uMinorB: { value: 1.0, type: 'f32' },
+                uMinorA: { value: 0.01, type: 'f32' },
+                uMajorR: { value: 1.0, type: 'f32' },
+                uMajorG: { value: 1.0, type: 'f32' },
+                uMajorB: { value: 1.0, type: 'f32' },
+                uMajorA: { value: 0.03, type: 'f32' },
+                // Widths
+                uMinorHalfWidthPx: { value: 0.5, type: 'f32' },
+                uMajorHalfWidthPx: { value: 1.0, type: 'f32' },
+                // Scale selector
+                uScaleType: { value: 1.0, type: 'f32' },
+                // Weekend
+                uBaseDow: { value: 0.0, type: 'f32' },
+                uWeekendAlpha: { value: 0.0, type: 'f32' },
+                // Global alpha
+                uGlobalAlpha: { value: 1.0, type: 'f32' },
+            })
         })
-
-            // Apply filter to the container
-            ; (this.container as any).filters = [this.filter]
-
-        // Initialize quad to current screen
-        this.setSize(app.screen.width, app.screen.height)
     }
-
-    setSize(width: number, height: number): void {
-        this.quad.clear()
+})
+
+    // Apply filter to the container
+    ; (this.container as any).filters = [this.filter]
+
+// Initialize quad to current screen
+this.setSize(app.screen.width, app.screen.height)
+    }
+
+setSize(width: number, height: number): void {
+    this.quad.clear()
         this.quad.rect(0, 0, width, height)
         // Transparent fill just to define geometry/bounds for the filter
         this.quad.fill({ color: 0x000000, alpha: 0 })
@@ -199,8 +296,8 @@
             ; (this.container as any).filterArea = new Rectangle(0, 0, width, height)
     }
 
-    updateUniforms(input: {
-        screenWidth: number
+updateUniforms(input: {
+    screenWidth: number
         screenHeight: number
         leftMarginPx: number
         viewportXDays: number
@@ -217,8 +314,8 @@
         baseDow: number
         weekendAlpha: number
         globalAlpha: number
-    }): void {
-        const uniforms = (this.filter.resources as any).grid.uniforms
+}): void {
+    const uniforms = (this.filter.resources as any).grid.uniforms
         uniforms.uScreenWidth = input.screenWidth
         uniforms.uScreenHeight = input.screenHeight
         uniforms.uLeftMarginPx = input.leftMarginPx
@@ -246,7 +343,7 @@
         uniforms.uBaseDow = input.baseDow
         uniforms.uWeekendAlpha = input.weekendAlpha
         uniforms.uGlobalAlpha = input.globalAlpha
-    }
+}
 }
 
 export function createGpuTimeGrid(app: Application): GpuTimeGrid {
