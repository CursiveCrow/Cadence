/**
 * Layout utilities for timeline rendering
 */

import { Staff } from '@cadence/core'
import type { TimelineConfig, TaskLike, TaskLayout } from './scene'

export type TimeScale = 'hour' | 'day' | 'week' | 'month'

/**
 * Compute the effective rendering config given zoom (horizontal scale) and verticalScale (Y scaling).
 * Keeps DAY_WIDTH-derived scales consistent across the codebase.
 */
export function computeEffectiveConfig(
  base: TimelineConfig,
  zoom: number,
  verticalScale: number
): TimelineConfig {
  const effDay = Math.max(base.DAY_WIDTH * (zoom || 1), 3)
  return {
    ...base,
    DAY_WIDTH: effDay,
    HOUR_WIDTH: effDay / 24,
    WEEK_WIDTH: effDay * 7,
    MONTH_WIDTH: effDay * 30,
    TOP_MARGIN: Math.round(base.TOP_MARGIN * verticalScale),
    STAFF_SPACING: Math.max(20, Math.round(base.STAFF_SPACING * verticalScale)),
    STAFF_LINE_SPACING: Math.max(8, Math.round(base.STAFF_LINE_SPACING * verticalScale)),
    TASK_HEIGHT: Math.max(14, Math.round(base.TASK_HEIGHT * verticalScale)),
  } as TimelineConfig
}

export function getTimeScaleForZoom(zoom: number): TimeScale {
  if (zoom >= 2) return 'hour'
  if (zoom >= 0.75) return 'day'
  if (zoom >= 0.35) return 'week'
  return 'month'
}

/**
 * Convert an x coordinate to the nearest time tick based on current zoom.
 * Returns snapped x and offset in milliseconds from project start.
 * Note: For 'month' scale, we snap to the first day of months.
 */
export function snapXToTimeWithConfig(
  x: number,
  config: TimelineConfig,
  zoom: number,
  projectStartDate: Date
): { snappedX: number; offsetMs: number; dayIndex: number; scale: TimeScale } {
  const scale = getTimeScaleForZoom(zoom)
  const dayWidth = config.DAY_WIDTH
  const relDays = (x - config.LEFT_MARGIN) / Math.max(dayWidth, 0.0001)
  if (scale === 'hour') {
    const hours = Math.round(relDays * 24)
    const snappedX = config.LEFT_MARGIN + (hours / 24) * dayWidth
    const offsetMs = hours * 60 * 60 * 1000
    const dayIndex = Math.floor(hours / 24)
    return { snappedX, offsetMs, dayIndex, scale }
  }
  if (scale === 'day') {
    const dayIndex = Math.round(relDays)
    const snappedX = config.LEFT_MARGIN + dayIndex * dayWidth
    const offsetMs = dayIndex * 24 * 60 * 60 * 1000
    return { snappedX, offsetMs, dayIndex, scale }
  }
  if (scale === 'week') {
    const weeks = Math.round(relDays / 7)
    const snappedX = config.LEFT_MARGIN + weeks * 7 * dayWidth
    const dayIndex = weeks * 7
    const offsetMs = dayIndex * 24 * 60 * 60 * 1000
    return { snappedX, offsetMs, dayIndex, scale }
  }
  // month scale: snap to first day of month boundaries
  {
    const msPerDay = 24 * 60 * 60 * 1000
    const days = Math.max(0, Math.round(relDays))
    const base = new Date(Date.UTC(
      projectStartDate.getUTCFullYear(),
      projectStartDate.getUTCMonth(),
      projectStartDate.getUTCDate()
    ))
    const target = new Date(base.getTime() + days * msPerDay)
    // Snap to first of month following/closest
    const monthStart = new Date(Date.UTC(target.getUTCFullYear(), target.getUTCMonth(), 1))
    const offsetMs = monthStart.getTime() - base.getTime()
    const dayIndex = Math.round(offsetMs / msPerDay)
    const snappedX = config.LEFT_MARGIN + dayIndex * dayWidth
    return { snappedX, offsetMs, dayIndex, scale }
  }
}

export function findNearestStaffLineAt(
  y: number,
  staffs: Staff[],
  config: TimelineConfig
): { staff: Staff; staffLine: number; centerY: number } | null {
  if (!staffs || staffs.length === 0) return null
  let closest: { staff: Staff; staffLine: number; centerY: number } | null = null
  let minDistance = Infinity
  const halfStep = config.STAFF_LINE_SPACING / 2
  for (let i = 0; i < staffs.length; i++) {
    const staff = staffs[i]
    const staffStartY = config.TOP_MARGIN + i * config.STAFF_SPACING
    const maxIndex = (staff.numberOfLines - 1) * 2
    for (let idx = 0; idx <= maxIndex; idx++) {
      const centerY = staffStartY + idx * halfStep
      const dist = Math.abs(y - centerY)
      if (dist < minDistance) {
        minDistance = dist
        closest = { staff, staffLine: idx, centerY }
      }
    }
  }
  return closest
}

export function snapXToDayWithConfig(
  x: number,
  config: TimelineConfig
): { snappedX: number; dayIndex: number } {
  const relative = (x - config.LEFT_MARGIN) / config.DAY_WIDTH
  const dayIndex = Math.round(relative)
  const snappedX = config.LEFT_MARGIN + dayIndex * config.DAY_WIDTH
  return { snappedX, dayIndex }
}

export function dayIndexToIsoDateUTC(dayIndex: number, projectStartDate: Date): string {
  const year = projectStartDate.getUTCFullYear()
  const month = projectStartDate.getUTCMonth()
  const day = projectStartDate.getUTCDate()
  const utcDate = new Date(Date.UTC(year, month, day + dayIndex))
  return utcDate.toISOString().split('T')[0]
}

export function offsetMsToIsoDateUTC(offsetMs: number, projectStartDate: Date): string {
  const base = Date.UTC(
    projectStartDate.getUTCFullYear(),
    projectStartDate.getUTCMonth(),
    projectStartDate.getUTCDate()
  )
  const utcDate = new Date(base + offsetMs)
  return utcDate.toISOString().split('T')[0]
}

/**
 * Compute task layout (moved from scene.ts) using config and staff list.
 */
export function computeTaskLayout(
  config: TimelineConfig,
  task: TaskLike,
  projectStartDate: Date,
  staffs: { id: string; numberOfLines: number }[]
): TaskLayout {
  const taskStart = new Date(task.startDate)
  const dayIndex = Math.floor((taskStart.getTime() - projectStartDate.getTime()) / (1000 * 60 * 60 * 24))
  const startX = config.LEFT_MARGIN + dayIndex * config.DAY_WIDTH + (config.NOTE_START_PADDING || 0)
  const minWidth = Math.max(config.TASK_HEIGHT, 4)
  const width = Math.max(task.durationDays * config.DAY_WIDTH - 8, minWidth)
  const staffIndex = staffs.findIndex(s => s.id === task.staffId)
  const staffStartY = config.TOP_MARGIN + (staffIndex === -1 ? 0 : staffIndex * config.STAFF_SPACING)
  const centerY = staffStartY + (task.staffLine * config.STAFF_LINE_SPACING / 2)
  const topY = centerY - config.TASK_HEIGHT / 2
  const radius = config.TASK_HEIGHT / 2
  return { startX, centerY, topY, width, radius }
}

/**
 * Grid visual parameters for WebGPU grid shader derived from zoom and config.
 */
export function getGridParamsForZoom(
  zoom: number,
  projectStartDate: Date
): {
  minorWidthPx: number
  majorWidthPx: number
  minorStepDays: number
  majorStepDays: number
  minorAlpha: number
  majorAlpha: number
  scaleType: TimeScale
  baseDow: number
  weekendAlpha: number
  globalAlpha: number
} {
  const scale = getTimeScaleForZoom(zoom)
  const minorWidthPx = 0.25
  const majorWidthPx = 1
  const minorStepDays = zoom >= 2 ? (2.0 / 24.0) : zoom >= 0.75 ? 1.0 : zoom >= 0.35 ? 7.0 : 30.0
  const majorStepDays = zoom >= 2 ? 1.0 : zoom >= 0.75 ? 7.0 : zoom >= 0.35 ? 30.0 : 30.0
<<<<<<< HEAD
  // Tone down alpha at fine scales to reduce visual density and overbright lines
  const minorAlpha = zoom >= 2 ? 0.35 : zoom >= 0.75 ? 0.35 : 0.22
  const majorAlpha = zoom >= 2 ? 0.9 : zoom >= 0.75 ? 0.9 : 0.5
  const baseDow = new Date(projectStartDate).getUTCDay()
  // Enable weekend tint at day and hour scales
  const weekendAlpha = (zoom >= 2 || zoom >= 0.75) ? 0.2 : 0.0
=======
  const minorAlpha = zoom >= 0.75 ? 0.6 : 0.25
  const majorAlpha = zoom >= 0.75 ? 1.5 : 0.6
  const baseDow = new Date(projectStartDate).getUTCDay()
  const weekendAlpha = (zoom >= 0.75 ? 0.2 : 0.0)
>>>>>>> 7b29d526
  const globalAlpha = 0.25
  return { minorWidthPx, majorWidthPx, minorStepDays, majorStepDays, minorAlpha, majorAlpha, scaleType: scale, baseDow, weekendAlpha, globalAlpha }
}


<|MERGE_RESOLUTION|>--- conflicted
+++ resolved
@@ -4,8 +4,32 @@
 
 import { Staff } from '@cadence/core'
 import type { TimelineConfig, TaskLike, TaskLayout } from './scene'
+import type { TimelineConfig, TaskLike, TaskLayout } from './scene'
 
 export type TimeScale = 'hour' | 'day' | 'week' | 'month'
+
+/**
+ * Compute the effective rendering config given zoom (horizontal scale) and verticalScale (Y scaling).
+ * Keeps DAY_WIDTH-derived scales consistent across the codebase.
+ */
+export function computeEffectiveConfig(
+  base: TimelineConfig,
+  zoom: number,
+  verticalScale: number
+): TimelineConfig {
+  const effDay = Math.max(base.DAY_WIDTH * (zoom || 1), 3)
+  return {
+    ...base,
+    DAY_WIDTH: effDay,
+    HOUR_WIDTH: effDay / 24,
+    WEEK_WIDTH: effDay * 7,
+    MONTH_WIDTH: effDay * 30,
+    TOP_MARGIN: Math.round(base.TOP_MARGIN * verticalScale),
+    STAFF_SPACING: Math.max(20, Math.round(base.STAFF_SPACING * verticalScale)),
+    STAFF_LINE_SPACING: Math.max(8, Math.round(base.STAFF_LINE_SPACING * verticalScale)),
+    TASK_HEIGHT: Math.max(14, Math.round(base.TASK_HEIGHT * verticalScale)),
+  } as TimelineConfig
+}
 
 /**
  * Compute the effective rendering config given zoom (horizontal scale) and verticalScale (Y scaling).
@@ -188,19 +212,66 @@
   const majorWidthPx = 1
   const minorStepDays = zoom >= 2 ? (2.0 / 24.0) : zoom >= 0.75 ? 1.0 : zoom >= 0.35 ? 7.0 : 30.0
   const majorStepDays = zoom >= 2 ? 1.0 : zoom >= 0.75 ? 7.0 : zoom >= 0.35 ? 30.0 : 30.0
-<<<<<<< HEAD
+  const minorAlpha = zoom >= 0.75 ? 0.6 : 0.25
+  const majorAlpha = zoom >= 0.75 ? 1.5 : 0.6
+  const baseDow = new Date(projectStartDate).getUTCDay()
+  const weekendAlpha = (zoom >= 0.75 ? 0.2 : 0.0)
+  const globalAlpha = 0.25
+  return { minorWidthPx, majorWidthPx, minorStepDays, majorStepDays, minorAlpha, majorAlpha, scaleType: scale, baseDow, weekendAlpha, globalAlpha }
+}
+
+
+/**
+ * Compute task layout (moved from scene.ts) using config and staff list.
+ */
+export function computeTaskLayout(
+  config: TimelineConfig,
+  task: TaskLike,
+  projectStartDate: Date,
+  staffs: { id: string; numberOfLines: number }[]
+): TaskLayout {
+  const taskStart = new Date(task.startDate)
+  const dayIndex = Math.floor((taskStart.getTime() - projectStartDate.getTime()) / (1000 * 60 * 60 * 24))
+  const startX = config.LEFT_MARGIN + dayIndex * config.DAY_WIDTH + (config.NOTE_START_PADDING || 0)
+  const minWidth = Math.max(config.TASK_HEIGHT, 4)
+  const width = Math.max(task.durationDays * config.DAY_WIDTH - 8, minWidth)
+  const staffIndex = staffs.findIndex(s => s.id === task.staffId)
+  const staffStartY = config.TOP_MARGIN + (staffIndex === -1 ? 0 : staffIndex * config.STAFF_SPACING)
+  const centerY = staffStartY + (task.staffLine * config.STAFF_LINE_SPACING / 2)
+  const topY = centerY - config.TASK_HEIGHT / 2
+  const radius = config.TASK_HEIGHT / 2
+  return { startX, centerY, topY, width, radius }
+}
+
+/**
+ * Grid visual parameters for WebGPU grid shader derived from zoom and config.
+ */
+export function getGridParamsForZoom(
+  zoom: number,
+  projectStartDate: Date
+): {
+  minorWidthPx: number
+  majorWidthPx: number
+  minorStepDays: number
+  majorStepDays: number
+  minorAlpha: number
+  majorAlpha: number
+  scaleType: TimeScale
+  baseDow: number
+  weekendAlpha: number
+  globalAlpha: number
+} {
+  const scale = getTimeScaleForZoom(zoom)
+  const minorWidthPx = 0.25
+  const majorWidthPx = 1
+  const minorStepDays = zoom >= 2 ? (2.0 / 24.0) : zoom >= 0.75 ? 1.0 : zoom >= 0.35 ? 7.0 : 30.0
+  const majorStepDays = zoom >= 2 ? 1.0 : zoom >= 0.75 ? 7.0 : zoom >= 0.35 ? 30.0 : 30.0
   // Tone down alpha at fine scales to reduce visual density and overbright lines
   const minorAlpha = zoom >= 2 ? 0.35 : zoom >= 0.75 ? 0.35 : 0.22
   const majorAlpha = zoom >= 2 ? 0.9 : zoom >= 0.75 ? 0.9 : 0.5
   const baseDow = new Date(projectStartDate).getUTCDay()
   // Enable weekend tint at day and hour scales
   const weekendAlpha = (zoom >= 2 || zoom >= 0.75) ? 0.2 : 0.0
-=======
-  const minorAlpha = zoom >= 0.75 ? 0.6 : 0.25
-  const majorAlpha = zoom >= 0.75 ? 1.5 : 0.6
-  const baseDow = new Date(projectStartDate).getUTCDay()
-  const weekendAlpha = (zoom >= 0.75 ? 0.2 : 0.0)
->>>>>>> 7b29d526
   const globalAlpha = 0.25
   return { minorWidthPx, majorWidthPx, minorStepDays, majorStepDays, minorAlpha, majorAlpha, scaleType: scale, baseDow, weekendAlpha, globalAlpha }
 }
