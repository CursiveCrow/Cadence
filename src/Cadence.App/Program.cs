--- conflicted
+++ resolved
@@ -5,24 +5,19 @@
 
 class Program
 {
-<<<<<<< HEAD
     // Initialization code. Don't use any Avalonia, third-party APIs or any
     // SynchronizationContext-reliant code before AppMain is called: things aren't initialized
     // yet and stuff might break.
-=======
->>>>>>> 0066f03b
     [STAThread]
+    public static void Main(string[] args) => BuildAvaloniaApp()
+        .StartWithClassicDesktopLifetime(args);
     public static void Main(string[] args) => BuildAvaloniaApp()
         .StartWithClassicDesktopLifetime(args);
 
     public static AppBuilder BuildAvaloniaApp()
         => AppBuilder.Configure<App>()
             .UsePlatformDetect()
-<<<<<<< HEAD
             // Assuming Inter font is desired (common in Avalonia 11+)
             // .WithInterFont() 
-=======
-            .WithInterFont()
->>>>>>> 0066f03b
             .LogToTrace();
 }