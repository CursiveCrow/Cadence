<<<<<<< HEAD
import Timeline from './components/Timeline';
=======
import { Timeline } from './components/Timeline';
>>>>>>> ae09857a
import { sampleData } from './sampleData';
import './App.css';

function App() {
  return (
    <div>
      <h1>Cadence Timeline</h1>
      <Timeline data={sampleData} />
    </div>
  );
}

export default App;<|MERGE_RESOLUTION|>--- conflicted
+++ resolved
@@ -1,8 +1,5 @@
-<<<<<<< HEAD
-import Timeline from './components/Timeline';
-=======
+
 import { Timeline } from './components/Timeline';
->>>>>>> ae09857a
 import { sampleData } from './sampleData';
 import './App.css';
 
